/**
 * Connectivity_ plugin for ImageJ
 * Copyright 2009 Michael Doube 
 *
 * This program is free software: you can redistribute it and/or modify
 * it under the terms of the GNU General Public License as published by
 * the Free Software Foundation, either version 3 of the License, or
 * (at your option) any later version.
 *
 * This program is distributed in the hope that it will be useful,
 * but WITHOUT ANY WARRANTY; without even the implied warranty of
 * MERCHANTABILITY or FITNESS FOR A PARTICULAR PURPOSE.  See the
 * GNU General Public License for more details.
 *
 * You should have received a copy of the GNU General Public License
 * along with this program.  If not, see <http://www.gnu.org/licenses/>.
 */

import ij.IJ;
import ij.ImagePlus;
import ij.ImageStack;
import ij.process.ImageProcessor;
import ij.process.ImageStatistics;
<<<<<<< HEAD
import ij.plugin.filter.PlugInFilter;
=======
import ij.plugin.filter.PlugInFilter; //import ij.measure.ResultsTable;
>>>>>>> bc372a5f
import ij.measure.Calibration;
import org.doube.bonej.ResultInserter;

/**
 * <p>
 * Connectivity_
 * </p>
 * 
 * <p>
 * Calculate the Euler characteristic (&#967;) and connectivity index
 * (&#946;<sub>1</sub>) of a trabecular bone network. The connectivity index can
 * be thought of as "trabecular number".
 * </p>
 * <ol>
 * <li>Purify stack to contain only 1 connected bone phase and 1 connected
 * marrow phase (Purify_ plugin)</li>
 * <li>Iterate through stack, calculating Euler characteristic for each bone
 * voxel (&#948;&#967;) and summing to give an Euler characteristic for bone
 * (&#967;)</li>
 * <li>Calculate the Euler characteristic of the bone sample as though it is
 * floating in space (&#967; = &#8721;&#948;&#967;)</li>
 * <li>Calculate the bone sample's contribution to the Euler characteristic of
 * the bone it was connected to (&#916;&#967;) by checking the intersections of
 * voxels and stack edges</li>
 * <li>Calculate connectivity as &#946;<sub>1</sub> = 1 - &#916;&#967;</li>
 * <li>Calculate connectivity density as &#946;<sub>1</sub> / V</li>
 * </ol>
 * 
 * @author Michael Doube
 * 
 * @see <p>
 *      Toriwaki J, Yonekura T (2002) Euler Number and Connectivity Indexes of a
 *      Three Dimensional Digital Picture. Forma 17: 183-209. <a
 *      href="http://www.scipress.org/journals/forma/abstract/1703/17030183.html"
 *      >http://www.scipress.org/journals/forma/abstract/1703/17030183.html</a>
 *      </p>
 *      <p>
 *      Odgaard A, Gundersen HJG (1993) Quantification of connectivity in
 *      cancellous bone, with special emphasis on 3-D reconstructions. Bone 14:
 *      173-182. <a
 *      href="http://dx.doi.org/10.1016/8756-3282(93)90245-6">doi:10.1016
 *      /8756-3282(93)90245-6</a>
 *      </p>
 *      <p>
 *      Lee TC, Kashyap RL, Chu CN (1994) Building Skeleton Models via 3-D
 *      Medial Surface Axis Thinning Algorithms. CVGIP: Graphical Models and
 *      Image Processing 56: 462-478. <a
 *      href="http://dx.doi.org/10.1006/cgip.1994.1042"
 *      >doi:10.1006/cgip.1994.1042</a>
 *      </p>
 *      <p>
 *      Several of the methods are based on Ignacio Arganda-Carreras's
 *      Skeletonize3D_ plugin: <a href=
 *      "http://imagejdocu.tudor.lu/doku.php?id=plugin:morphology:skeletonize3d:start"
 *      >Skeletonize3D homepage</a>
 *      </p>
 * 
 */
public class Connectivity_ implements PlugInFilter {
    /** working image plus */
    private ImagePlus imRef;

    /** working image width */
    private int width = 0;

    /** working image height */
    private int height = 0;

    /** working image depth */
    private int depth = 0;

    /** working image stack */
    private ImageStack stack = null;

    public int setup(String arg, ImagePlus imp) {
	if (imp == null || imp.getNSlices() < 2) {
	    IJ.showMessage("A stack must be open");
	    return DONE;
	}
	this.imRef = imp;

	if (imp != null && imp.getType() == ImagePlus.GRAY8) {
	    ImageStatistics stats = imp.getStatistics();
	    if (stats.histogram[0] + stats.histogram[255] != stats.pixelCount) {
		IJ.error("8-bit binary (black and white only) image required.");
		return DONE;
	    }
<<<<<<< HEAD
		this.imRef = imp;
		
		if (imp!=null && imp.getType()==ImagePlus.GRAY8) {
			ImageStatistics stats = imp.getStatistics();
			if (stats.histogram[0]+stats.histogram[255]!=stats.pixelCount) {
				IJ.error("8-bit binary (black and white only) image required.");
				return DONE;
			}
		}
		return DOES_8G + STACK_REQUIRED;	
}
	public void run(ImageProcessor ip){
		Calibration cal = imRef.getCalibration();
		this.width = this.imRef.getWidth();
		this.height = this.imRef.getHeight();
		this.depth = this.imRef.getStackSize();
		this.stack = this.imRef.getStack();
		
		int eulerLUT[] = new int[256]; 
		fillEulerLUT(eulerLUT);
		
		long sumEuler = 0;
		for (int z = 0; z <= this.depth; z++){
			for (int y = 0; y <= this.height; y++){
				for (int x = 0; x <= this.width; x++){
				        byte[] octant = getOctant(this.stack, x,y,z); //return an array containing the 8 voxels around the top left upper (0,0,0) vertex of the voxel at (x,y,z)
					if (octant[0] > 0){ //this octant is not empty
						long deltaEuler = getDeltaEuler(octant, eulerLUT);
						sumEuler += deltaEuler;
					}
				}
			}
		}
		//sumEuler /= 8; //deltaEuler values in LUT are 8*true value for clarity
		
		double deltaChi = (double)sumEuler / 8 - correctForEdges(stack);
		
		double connectivity = 1 - deltaChi;
		double stackVolume = this.width * this.height * this.depth * 
								cal.pixelWidth * cal.pixelHeight * cal.pixelDepth;
		double connDensity = connectivity / stackVolume;

		/*ResultsTable rt = ResultsTable.getResultsTable();
		rt.incrementCounter();
		rt.addLabel("Label", this.imRef.getShortTitle());
		rt.addValue("Euler ch.", (double)sumEuler / 8);
		rt.addValue("Δ(χ)", deltaChi);
		rt.addValue("Connectivity", connectivity);
		rt.addValue("Tb.N ("+cal.getUnit()+"^-3)", connDensity);
		rt.show("Results");*/
		if (connectivity < 0){
		    IJ.showMessage("Caution", "Connectivity is negative.\n\n" +
		    		"This usually happens if there are multiple\n" +
		    		"particles or enclosed cavities.\n\n" +
		    		"Try running Purify prior to Connectivity.");
		}
		ResultInserter ri = new ResultInserter();
		ri.setResultInRow(this.imRef, "Euler ch.", (double)sumEuler / 8);
		ri.setResultInRow(this.imRef, "Δ(χ)", deltaChi);
		ri.setResultInRow(this.imRef, "Connectivity", connectivity);
		ri.setResultInRow(this.imRef, "Tb.N ("+cal.getUnit()+"^-3)", connDensity);
		ri.updateTable();
		return;
=======
>>>>>>> bc372a5f
	}
	return DOES_8G + STACK_REQUIRED;
    }

    public void run(ImageProcessor ip) {
	long startTime = System.currentTimeMillis();
	Calibration cal = imRef.getCalibration();
	this.width = this.imRef.getWidth();
	this.height = this.imRef.getHeight();
	this.depth = this.imRef.getStackSize();
	this.stack = this.imRef.getStack();

	int eulerLUT[] = new int[256];
	fillEulerLUT(eulerLUT);

	int nThreads = Runtime.getRuntime().availableProcessors();
	int[] sumEulerInt = new int[nThreads];
	
	SliceThread[] sliceThread = new SliceThread[nThreads];
	for (int thread = 0; thread < nThreads; thread++) {
	    sliceThread[thread] = new SliceThread(thread, nThreads, this.imRef, eulerLUT, sumEulerInt);
	    sliceThread[thread].start();
	}
	try {
	    for (int thread = 0; thread < nThreads; thread++) {
		sliceThread[thread].join();
	    }
	} catch (InterruptedException ie) {
	    IJ.error("A thread was interrupted.");
	}

	for (int z = 0; z <= this.depth; z++) {

	}
	// sumEuler /= 8; //deltaEuler values in LUT are 8*true value for
	// clarity

	double sumEuler = 0;
	for (int i = 0; i < sumEulerInt.length; i++){
	    sumEuler += sumEulerInt[i];
	}
	
	double deltaChi = (double) sumEuler / 8 - correctForEdges(stack);

	double connectivity = 1 - deltaChi;
	double stackVolume = this.width * this.height * this.depth
		* cal.pixelWidth * cal.pixelHeight * cal.pixelDepth;
	double connDensity = connectivity / stackVolume;

	if (connectivity < 0) {
	    IJ.showMessage("Caution", "Connectivity is negative.\n\n"
		    + "This usually happens if there are multiple\n"
		    + "particles or enclosed cavities.\n\n"
		    + "Try running Purify prior to Connectivity.");
	}
	double duration = ((double) System.currentTimeMillis() - (double) startTime)
		/ (double) 1000;
	ResultInserter ri = new ResultInserter();
	ri.setResultInRow(this.imRef, "Euler ch.", (double) sumEuler / 8);
	ri.setResultInRow(this.imRef, "Δ(χ)", deltaChi);
	ri.setResultInRow(this.imRef, "Connectivity", connectivity);
	ri.setResultInRow(this.imRef, "Tb.N (" + cal.getUnit() + "^-3)",
		connDensity);
	ri.setResultInRow(this.imRef, "Duration (s)", duration);
	ri.updateTable();
	return;
    }

    /* ----------------------------------------------------------------------- */
    /**
     * Get octant of a vertex at (0,0,0) of a voxel (upper top left) in a 3D
     * image (0 border conditions)
     * 
     * @param stack
     *            3D image (ImageStack)
     * @param x
     *            x- coordinate
     * @param y
     *            y- coordinate
     * @param z
     *            z- coordinate (in image stacks the indexes start at 1)
     * @return corresponding 8-pixel octant (0 if out of image)
     */
    private byte[] getOctant(ImageStack stack, int x, int y, int z) {
	byte[] octant = new byte[9]; // index 0 is counter to determine octant
	// emptiness, index 8 is at (x,y,z)

	octant[1] = getPixel(stack, x - 1, y - 1, z - 1);
	octant[2] = getPixel(stack, x - 1, y, z - 1);
	octant[3] = getPixel(stack, x, y - 1, z - 1);
	octant[4] = getPixel(stack, x, y, z - 1);
	octant[5] = getPixel(stack, x - 1, y - 1, z);
	octant[6] = getPixel(stack, x - 1, y, z);
	octant[7] = getPixel(stack, x, y - 1, z);
	octant[8] = getPixel(stack, x, y, z);

	for (int n = 1; n < 9; n++)
	    octant[0] -= octant[n]; // foreground is -1, so octant[0] contains
	// nVoxels in octant
	return octant;
    } /* end getNeighborhood */

    /* ----------------------------------------------------------------------- */
    /**
     * Get pixel in 3D image stack (0 border conditions)
     * 
     * @param stack
     *            3D image
     * @param x
     *            x- coordinate
     * @param y
     *            y- coordinate
     * @param z
     *            z- coordinate (in image stacks the indexes start at 1)
     * @return corresponding pixel (0 if out of image)
     */
    private byte getPixel(ImageStack stack, int x, int y, int z) {
	if (x >= 0 && x < this.width && y >= 0 && y < this.height && z >= 0
		&& z < this.depth)
	    return ((byte[]) stack.getPixels(z + 1))[y * this.width + x];
	else
	    return 0;
    } /* end getPixel */

    /**
     * Get delta euler value for an octant (~= vertex) from look up table
     * 
     * Only use this method when there is at least one foreground voxel in
     * octant.
     * 
     * In binary images, foreground is -1, background = 0
     * 
     * @param octant
     *            9 element array containing nVoxels in zeroth element and 8
     *            voxel values
     * @param LUT
     *            Euler LUT
     * @return or false if the point is Euler invariant or not
     */
    int getDeltaEuler(byte[] octant, int[] LUT) {
	int deltaEuler = 0;
	if (octant[0] == 0) { // check to make sure there is a foreground voxel
	    // in this octant
	    return deltaEuler;
	}
	char n = 1;
	// have to rotate octant voxels around vertex so that
	// octant[8] is foreground as eulerLUT assumes that voxel in position
	// 8 is always foreground. Only have to check each voxel once.
	if (octant[8] == -1) {
	    n = 1;
	    if (octant[1] == -1)
		n |= 128;
	    if (octant[2] == -1)
		n |= 64;
	    if (octant[3] == -1)
		n |= 32;
	    if (octant[4] == -1)
		n |= 16;
	    if (octant[5] == -1)
		n |= 8;
	    if (octant[6] == -1)
		n |= 4;
	    if (octant[7] == -1)
		n |= 2;
	} else if (octant[7] == -1) {
	    n = 1;
	    if (octant[2] == -1)
		n |= 128;
	    if (octant[4] == -1)
		n |= 64;
	    if (octant[1] == -1)
		n |= 32;
	    if (octant[3] == -1)
		n |= 16;
	    if (octant[6] == -1)
		n |= 8;
	    if (octant[5] == -1)
		n |= 2;
	} else if (octant[6] == -1) {
	    n = 1;
	    if (octant[3] == -1)
		n |= 128;
	    if (octant[1] == -1)
		n |= 64;
	    if (octant[4] == -1)
		n |= 32;
	    if (octant[2] == -1)
		n |= 16;
	    if (octant[5] == -1)
		n |= 4;
	} else if (octant[5] == -1) {
	    n = 1;
	    if (octant[4] == -1)
		n |= 128;
	    if (octant[3] == -1)
		n |= 64;
	    if (octant[2] == -1)
		n |= 32;
	    if (octant[1] == -1)
		n |= 16;
	} else if (octant[4] == -1) {
	    n = 1;
	    if (octant[1] == -1)
		n |= 8;
	    if (octant[3] == -1)
		n |= 4;
	    if (octant[2] == -1)
		n |= 2;
	} else if (octant[3] == -1) {
	    n = 1;
	    if (octant[2] == -1)
		n |= 8;
	    if (octant[1] == -1)
		n |= 4;
	} else if (octant[2] == -1) {
	    n = 1;
	    if (octant[1] == -1)
		n |= 2;
	} else {
	    // if we have got here, all the other voxels are background
	    n = 1;
	}
	deltaEuler += LUT[n];
	return deltaEuler;
    }/* end getDeltaEuler */

    /*------------------------------------------------------------------------*/
    /**
     * Check all vertices of stack and count if foreground (-1) this is
     * &#967;<sub>0</sub> from Odgaard and Gundersen (1993) and <i>f</i> in my
     * working
     * 
     * @param stack
     * @return number of voxel vertices intersecting with stack vertices
     */
    private long getStackVertices(ImageStack stack) {
	long nStackVertices = 0;
	for (int z = 0; z < stack.getSize(); z += stack.getSize() - 1) {
	    for (int y = 0; y < stack.getHeight(); y += stack.getHeight() - 1) {
		for (int x = 0; x < stack.getWidth(); x += stack.getWidth() - 1) {
		    if (getPixel(stack, x, y, z) == -1)
			nStackVertices++;
		}
	    }
	}
	return nStackVertices;
    }/* end getStackVertices */

    /**
     * Count the number of foreground voxels on edges of stack, this is part of
     * &#967;<sub>1</sub> (<i>e</i> in my working)
     * 
     * @param stack
     * @return number of voxel edges intersecting with stack edges
     */
    private long getStackEdges(ImageStack stack) {
	int width = stack.getWidth();
	int height = stack.getHeight();
	int depth = stack.getSize();
	long nStackEdges = 0;

	// vertex voxels contribute 3 edges
	// this could be taken out into a variable to avoid recalculating it
	// nStackEdges += getStackVertices(stack) * 3; = f * 3;

	// left to right stack edges
	for (int z = 0; z < depth; z += depth - 1) {
	    for (int y = 0; y < height; y += height - 1) {
		for (int x = 1; x < width - 1; x++) {
		    if (getPixel(stack, x, y, z) == -1)
			nStackEdges++;
		}
	    }
	}

	// back to front stack edges
	for (int z = 0; z < depth; z += depth - 1) {
	    for (int x = 0; x < width; x += width - 1) {
		for (int y = 1; y < height - 1; y++) {
		    if (getPixel(stack, x, y, z) == -1)
			nStackEdges++;
		}
	    }
	}

	// top to bottom stack edges
	for (int y = 0; y < height; y += height - 1) {
	    for (int x = 0; x < width; x += width - 1) {
		for (int z = 1; z < depth - 1; z++) {
		    if (getPixel(stack, x, y, z) == -1)
			nStackEdges++;
		}
	    }
	}
	return nStackEdges;
    }/* end getStackEdges */

    /*---------------------------------------------------------------------*/
    /**
     * Count the number of foreground voxel faces intersecting with stack faces
     * This is part of &#967;<sub>2</sub> and is <i>c</i> in my working
     * 
     * @param stack
     * @return number of voxel faces intersecting with stack faces
     */
    private long getStackFaces(ImageStack stack) {
	long nStackFaces = 0;
	int width = stack.getWidth();
	int height = stack.getHeight();
	int depth = stack.getSize();

	// vertex voxels contribute 3 faces
	// this could be taken out into a variable to avoid recalculating it
	// nStackFaces += getStackVertices(stack) * 3;

	// edge voxels contribute 2 faces
	// this could be taken out into a variable to avoid recalculating it
	// nStackFaces += getStackEdges(stack) * 2;

	// top and bottom faces
	for (int z = 0; z < depth; z += depth - 1) {
	    for (int y = 1; y < height - 1; y++) {
		for (int x = 1; x < width - 1; x++) {
		    if (getPixel(stack, x, y, z) == -1)
			nStackFaces++;
		}
	    }
	}

	// back and front faces
	for (int y = 0; y < height; y += height - 1) {
	    for (int z = 1; z < depth - 1; z++) {
		for (int x = 1; x < width - 1; x++) {
		    if (getPixel(stack, x, y, z) == -1)
			nStackFaces++;
		}
	    }
	}

	// left and right faces
	for (int x = 0; x < width; x += width - 1) {
	    for (int y = 1; y < height - 1; y++) {
		for (int z = 1; z < depth - 1; z++) {
		    if (getPixel(stack, x, y, z) == -1)
			nStackFaces++;
		}
	    }
	}
	return nStackFaces;
    }/* end getStackFaces */

    /**
     * Count the number of voxel vertices intersecting stack faces. This
     * contributes to &#967;<sub>2</sub> (<i>a</i> in my working)
     * 
     * @param stack
     * @return Number of voxel vertices intersecting stack faces
     */
    private long getFaceVertices(ImageStack stack) {
	long nFaceVertices = 0;
	int width = stack.getWidth();
	int height = stack.getHeight();
	int depth = stack.getSize();

	// top and bottom faces (all 4 edges)
	for (int z = 0; z < depth; z += depth - 1) {
	    for (int y = 0; y <= height; y++) {
		for (int x = 0; x <= width; x++) {
		    // if the voxel or any of its neighbours are foreground, the
		    // vertex is counted
		    if (getPixel(stack, x, y, z) == -1)
			nFaceVertices++;
		    else if (getPixel(stack, x, y - 1, z) == -1)
			nFaceVertices++;
		    else if (getPixel(stack, x - 1, y - 1, z) == -1)
			nFaceVertices++;
		    else if (getPixel(stack, x - 1, y, z) == -1)
			nFaceVertices++;
		}
	    }
	}

	// left and right faces (2 vertical edges)
	for (int x = 0; x < width; x += width - 1) {
	    for (int y = 0; y <= height; y++) {
		for (int z = 1; z < depth; z++) {
		    // if the voxel or any of its neighbours are foreground, the
		    // vertex is counted
		    if (getPixel(stack, x, y, z) == -1)
			nFaceVertices++;
		    else if (getPixel(stack, x, y - 1, z) == -1)
			nFaceVertices++;
		    else if (getPixel(stack, x, y - 1, z - 1) == -1)
			nFaceVertices++;
		    else if (getPixel(stack, x, y, z - 1) == -1)
			nFaceVertices++;
		}
	    }
	}

	// back and front faces (0 vertical edges)
	for (int y = 0; y < height; y += height - 1) {
	    for (int x = 1; x < width; x++) {
		for (int z = 1; z < depth; z++) {
		    // if the voxel or any of its neighbours are foreground, the
		    // vertex is counted
		    if (getPixel(stack, x, y, z) == -1)
			nFaceVertices++;
		    else if (getPixel(stack, x, y, z - 1) == -1)
			nFaceVertices++;
		    else if (getPixel(stack, x - 1, y, z - 1) == -1)
			nFaceVertices++;
		    else if (getPixel(stack, x - 1, y, z) == -1)
			nFaceVertices++;
		}
	    }
	}
	return nFaceVertices;
    }/* end getFaceVertices */

    /**
     * Count the number of intersections between voxel edges and stack faces.
     * This is part of &#967;<sub>2</sub>, in my working it's called <i>b</i>
     * 
     * @param stack
     * @return number of intersections between voxel edges and stack faces
     */
    private long getFaceEdges(ImageStack stack) {
	long nFaceEdges = 0;
	int width = stack.getWidth();
	int height = stack.getHeight();
	int depth = stack.getSize();

	// top and bottom faces (all 4 edges)
	// check 2 edges per voxel
	for (int z = 0; z < depth; z += depth - 1) {
	    for (int y = 0; y <= height; y++) {
		for (int x = 0; x <= width; x++) {
		    // if the voxel or any of its neighbours are foreground, the
		    // vertex is counted
		    if (getPixel(stack, x, y, z) == -1) {
			nFaceEdges += 2;
		    } else {
			if (getPixel(stack, x, y - 1, z) == -1) {
			    nFaceEdges++;
			}
			if (getPixel(stack, x - 1, y, z) == -1) {
			    nFaceEdges++;
			}
		    }
		}
	    }
	}

	// back and front faces, horizontal edges
	for (int y = 0; y < height; y += height - 1) {
	    for (int z = 1; z < depth; z++) {
		for (int x = 0; x < width; x++) {
		    if (getPixel(stack, x, y, z) == -1)
			nFaceEdges++;
		    else if (getPixel(stack, x, y, z - 1) == -1)
			nFaceEdges++;
		}
	    }
	}

	// back and front faces, vertical edges
	for (int y = 0; y < height; y += height - 1) {
	    for (int z = 0; z < depth; z++) {
		for (int x = 0; x <= width; x++) {
		    if (getPixel(stack, x, y, z) == -1)
			nFaceEdges++;
		    else if (getPixel(stack, x - 1, y, z) == -1)
			nFaceEdges++;
		}
	    }
	}

	// left and right stack faces, horizontal edges
	for (int x = 0; x < width; x += width - 1) {
	    for (int z = 1; z < depth; z++) {
		for (int y = 0; y < height; y++) {
		    if (getPixel(stack, x, y, z) == -1)
			nFaceEdges++;
		    else if (getPixel(stack, x, y, z - 1) == -1)
			nFaceEdges++;
		}
	    }
	}

	// left and right stack faces, vertical voxel edges
	for (int x = 0; x < width; x += width - 1) {
	    for (int z = 0; z < depth; z++) {
		for (int y = 1; y < height; y++) {
		    if (getPixel(stack, x, y, z) == -1)
			nFaceEdges++;
		    else if (getPixel(stack, x, y - 1, z) == -1)
			nFaceEdges++;
		}
	    }
	}
	return nFaceEdges;
    }/* end getFaceEdges */

    /*-------------------------------------------------------------------------*/
    /**
     * Count number of voxel vertices intersecting stack edges. It contributes
     * to &#967;<sub>1</sub>, and I call it <i>d</i> in my working
     * 
     * @param stack
     * @return number of voxel vertices intersecting stack edges
     */
    private long getEdgeVertices(ImageStack stack) {
	long nEdgeVertices = 0;
	int width = stack.getWidth();
	int height = stack.getHeight();
	int depth = stack.getSize();

	// vertex voxels contribute 1 edge vertex each
	// this could be taken out into a variable to avoid recalculating it
	// nEdgeVertices += getStackVertices(stack);

	// left->right edges
	for (int z = 0; z < depth; z += depth - 1) {
	    for (int y = 0; y < height; y += height - 1) {
		for (int x = 1; x < width; x++) {
		    if (getPixel(stack, x, y, z) == -1)
			nEdgeVertices++;
		    else if (getPixel(stack, x - 1, y, z) == -1)
			nEdgeVertices++;
		}
	    }
	}

	// back->front edges
	for (int z = 0; z < depth; z += depth - 1) {
	    for (int x = 0; x < width; x += width - 1) {
		for (int y = 1; y < height; y++) {
		    if (getPixel(stack, x, y, z) == -1)
			nEdgeVertices++;
		    else if (getPixel(stack, x, y - 1, z) == -1)
			nEdgeVertices++;
		}
	    }
	}

	// top->bottom edges
	for (int x = 0; x < width; x += width - 1) {
	    for (int y = 0; y < height; y += height - 1) {
		for (int z = 1; z < depth; z++) {
		    if (getPixel(stack, x, y, z) == -1)
			nEdgeVertices++;
		    else if (getPixel(stack, x, y, z - 1) == -1)
			nEdgeVertices++;
		}
	    }
	}
	return nEdgeVertices;
    }/* end getEdgeVertices */

    /*----------------------------------------------------------------------*/
    /**
     * <p>
     * Calculate a correction value to convert the Euler number of a stack to
     * the stack's contribution to the Euler number of whatever it is cut from.
     * <ol type="a">
     * <li>Number of voxel vertices on stack faces</li>
     * <li>Number of voxel edges on stack faces</li>
     * <li>Number of voxel faces on stack faces</li>
     * <li>Number of voxel vertices on stack edges</li>
     * <li>Number of voxel edges on stack edges</li>
     * <li>Number of voxel vertices on stack vertices</li>
     * </ol>
     * </p>
     * <p>
     * Subtract the returned value from the Euler number prior to calculation of
     * connectivity
     * </p>
     * 
     * @param stack
     * @return edgeCorrection for subtraction from the stack's Euler number
     */
    private double correctForEdges(ImageStack stack) {

	long f = getStackVertices(stack);
	long e = getStackEdges(stack) + 3 * f;
	long c = getStackFaces(stack) + 2 * e - 3 * f; // there are already 6 *
	// f in 2 * e, so remove
	// 3 * f
	long d = getEdgeVertices(stack) + f;
	long a = getFaceVertices(stack);
	long b = getFaceEdges(stack);

	double chiZero = (double) f;
	double chiOne = (double) d - (double) e;
	double chiTwo = (double) a - (double) b + (double) c;

	double edgeCorrection = chiTwo / 2 + chiOne / 4 + chiZero / 8;

	return edgeCorrection;
    }/* end correctForEdges */

    /* ----------------------------------------------------------------------- */
    /**
     * Fill Euler LUT Only odd indices are needed because we only check object
     * voxels' neighbours, so there is always a 1 in each index.
     * 
     * This is derived from Toriwaki & Yonekura (2002) Table 2 for 26-connected
     * images.
     * 
     * @param LUT
     *            Euler LUT
     */
    private final void fillEulerLUT(int[] LUT) {
	LUT[1] = 1;
	LUT[3] = 0;
	LUT[5] = 0;
	LUT[7] = -1;
	LUT[9] = -2;
	LUT[11] = -1;
	LUT[13] = -1;
	LUT[15] = 0;
	LUT[17] = 0;
	LUT[19] = -1;
	LUT[21] = -1;
	LUT[23] = -2;
	LUT[25] = -3;
	LUT[27] = -2;
	LUT[29] = -2;
	LUT[31] = -1;
	LUT[33] = -2;
	LUT[35] = -1;
	LUT[37] = -3;
	LUT[39] = -2;
	LUT[41] = -1;
	LUT[43] = -2;
	LUT[45] = 0;
	LUT[47] = -1;
	LUT[49] = -1;

	LUT[51] = 0;
	LUT[53] = -2;
	LUT[55] = -1;
	LUT[57] = 0;
	LUT[59] = -1;
	LUT[61] = 1;
	LUT[63] = 0;
	LUT[65] = -2;
	LUT[67] = -3;
	LUT[69] = -1;
	LUT[71] = -2;
	LUT[73] = -1;
	LUT[75] = 0;
	LUT[77] = -2;
	LUT[79] = -1;
	LUT[81] = -1;
	LUT[83] = -2;
	LUT[85] = 0;
	LUT[87] = -1;
	LUT[89] = 0;
	LUT[91] = 1;
	LUT[93] = -1;
	LUT[95] = 0;
	LUT[97] = -1;
	LUT[99] = 0;

	LUT[101] = 0;
	LUT[103] = 1;
	LUT[105] = 4;
	LUT[107] = 3;
	LUT[109] = 3;
	LUT[111] = 2;
	LUT[113] = -2;
	LUT[115] = -1;
	LUT[117] = -1;
	LUT[119] = 0;
	LUT[121] = 3;
	LUT[123] = 2;
	LUT[125] = 2;
	LUT[127] = 1;
	LUT[129] = -6;
	LUT[131] = -3;
	LUT[133] = -3;
	LUT[135] = 0;
	LUT[137] = -3;
	LUT[139] = -2;
	LUT[141] = -2;
	LUT[143] = -1;
	LUT[145] = -3;
	LUT[147] = 0;
	LUT[149] = 0;

	LUT[151] = 3;
	LUT[153] = 0;
	LUT[155] = 1;
	LUT[157] = 1;
	LUT[159] = 2;
	LUT[161] = -3;
	LUT[163] = -2;
	LUT[165] = 0;
	LUT[167] = 1;
	LUT[169] = 0;
	LUT[171] = -1;
	LUT[173] = 1;
	LUT[175] = 0;
	LUT[177] = -2;
	LUT[179] = -1;
	LUT[181] = 1;
	LUT[183] = 2;
	LUT[185] = 1;
	LUT[187] = 0;
	LUT[189] = 2;
	LUT[191] = 1;
	LUT[193] = -3;
	LUT[195] = 0;
	LUT[197] = -2;
	LUT[199] = 1;

	LUT[201] = 0;
	LUT[203] = 1;
	LUT[205] = -1;
	LUT[207] = 0;
	LUT[209] = -2;
	LUT[211] = 1;
	LUT[213] = -1;
	LUT[215] = 2;
	LUT[217] = 1;
	LUT[219] = 2;
	LUT[221] = 0;
	LUT[223] = 1;
	LUT[225] = 0;
	LUT[227] = 1;
	LUT[229] = 1;
	LUT[231] = 2;
	LUT[233] = 3;
	LUT[235] = 2;
	LUT[237] = 2;
	LUT[239] = 1;
	LUT[241] = -1;
	LUT[243] = 0;
	LUT[245] = 0;
	LUT[247] = 1;
	LUT[249] = 2;
	LUT[251] = 1;
	LUT[253] = 1;
	LUT[255] = 0;
    }/* end fillEulerLUT */

    class SliceThread extends Thread {
	int thread, nThreads, width, height, depth;

	long sumEuler;
	
	int[] eulerLUT, sumEulerInt;
	
	ImagePlus impT;

	ImageStack stackT;

	public SliceThread(int thread, int nThreads, ImagePlus imp, int[] eulerLUT, int[] sumEulerInt) {
	    this.impT = imp;
	    this.stackT = this.impT.getStack();
	    this.width = this.impT.getWidth();
	    this.height = this.impT.getHeight();
	    this.depth = this.impT.getStackSize();
	    this.thread = thread;
	    this.nThreads = nThreads;
	    this.eulerLUT = eulerLUT;
	    this.sumEulerInt = sumEulerInt;
	}

	public void run() {
	    long deltaEuler = 0;
	    for (int z = this.thread; z <= this.depth; z += this.nThreads) {
		for (int y = 0; y <= this.height; y++) {
		    for (int x = 0; x <= this.width; x++) {
			byte[] octant = getOctant(this.stackT, x, y, z);
			if (octant[0] > 0) { // this octant is not empty
			    deltaEuler = getDeltaEuler(octant, this.eulerLUT);
			    this.sumEulerInt[this.thread] += deltaEuler;
			}
		    }
		}
	    }
	}
    }
}<|MERGE_RESOLUTION|>--- conflicted
+++ resolved
@@ -21,11 +21,7 @@
 import ij.ImageStack;
 import ij.process.ImageProcessor;
 import ij.process.ImageStatistics;
-<<<<<<< HEAD
 import ij.plugin.filter.PlugInFilter;
-=======
-import ij.plugin.filter.PlugInFilter; //import ij.measure.ResultsTable;
->>>>>>> bc372a5f
 import ij.measure.Calibration;
 import org.doube.bonej.ResultInserter;
 
@@ -113,72 +109,6 @@
 		IJ.error("8-bit binary (black and white only) image required.");
 		return DONE;
 	    }
-<<<<<<< HEAD
-		this.imRef = imp;
-		
-		if (imp!=null && imp.getType()==ImagePlus.GRAY8) {
-			ImageStatistics stats = imp.getStatistics();
-			if (stats.histogram[0]+stats.histogram[255]!=stats.pixelCount) {
-				IJ.error("8-bit binary (black and white only) image required.");
-				return DONE;
-			}
-		}
-		return DOES_8G + STACK_REQUIRED;	
-}
-	public void run(ImageProcessor ip){
-		Calibration cal = imRef.getCalibration();
-		this.width = this.imRef.getWidth();
-		this.height = this.imRef.getHeight();
-		this.depth = this.imRef.getStackSize();
-		this.stack = this.imRef.getStack();
-		
-		int eulerLUT[] = new int[256]; 
-		fillEulerLUT(eulerLUT);
-		
-		long sumEuler = 0;
-		for (int z = 0; z <= this.depth; z++){
-			for (int y = 0; y <= this.height; y++){
-				for (int x = 0; x <= this.width; x++){
-				        byte[] octant = getOctant(this.stack, x,y,z); //return an array containing the 8 voxels around the top left upper (0,0,0) vertex of the voxel at (x,y,z)
-					if (octant[0] > 0){ //this octant is not empty
-						long deltaEuler = getDeltaEuler(octant, eulerLUT);
-						sumEuler += deltaEuler;
-					}
-				}
-			}
-		}
-		//sumEuler /= 8; //deltaEuler values in LUT are 8*true value for clarity
-		
-		double deltaChi = (double)sumEuler / 8 - correctForEdges(stack);
-		
-		double connectivity = 1 - deltaChi;
-		double stackVolume = this.width * this.height * this.depth * 
-								cal.pixelWidth * cal.pixelHeight * cal.pixelDepth;
-		double connDensity = connectivity / stackVolume;
-
-		/*ResultsTable rt = ResultsTable.getResultsTable();
-		rt.incrementCounter();
-		rt.addLabel("Label", this.imRef.getShortTitle());
-		rt.addValue("Euler ch.", (double)sumEuler / 8);
-		rt.addValue("Δ(χ)", deltaChi);
-		rt.addValue("Connectivity", connectivity);
-		rt.addValue("Tb.N ("+cal.getUnit()+"^-3)", connDensity);
-		rt.show("Results");*/
-		if (connectivity < 0){
-		    IJ.showMessage("Caution", "Connectivity is negative.\n\n" +
-		    		"This usually happens if there are multiple\n" +
-		    		"particles or enclosed cavities.\n\n" +
-		    		"Try running Purify prior to Connectivity.");
-		}
-		ResultInserter ri = new ResultInserter();
-		ri.setResultInRow(this.imRef, "Euler ch.", (double)sumEuler / 8);
-		ri.setResultInRow(this.imRef, "Δ(χ)", deltaChi);
-		ri.setResultInRow(this.imRef, "Connectivity", connectivity);
-		ri.setResultInRow(this.imRef, "Tb.N ("+cal.getUnit()+"^-3)", connDensity);
-		ri.updateTable();
-		return;
-=======
->>>>>>> bc372a5f
 	}
 	return DOES_8G + STACK_REQUIRED;
     }
